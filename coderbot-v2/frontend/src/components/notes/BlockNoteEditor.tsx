import {
<<<<<<< HEAD
  type ChangeEvent,
  type KeyboardEvent,
  type ReactNode,
=======
  type KeyboardEvent,
>>>>>>> e542f1ed
  useCallback,
  useEffect,
  useMemo,
  useRef,
  useState,
} from "react";
<<<<<<< HEAD
import {
  Bold,
  Code,
  Heading,
  Image as ImageIcon,
  Italic,
  Link as LinkIcon,
  List,
  ListOrdered,
  ListTodo,
  Minus,
  Save,
  Strikethrough,
  Table,
  TextQuote,
} from "lucide-react";
import ReactMarkdown, { type Components } from "react-markdown";
import remarkGfm from "remark-gfm";
import rehypeRaw from "rehype-raw";
import { Prism as SyntaxHighlighter } from "react-syntax-highlighter";
import { oneDark } from "react-syntax-highlighter/dist/esm/styles/prism";
import TurndownService from "turndown";

import { Button } from "@/components/ui/button";
import { Tabs, TabsContent, TabsList, TabsTrigger } from "@/components/ui/tabs";
=======
import { Save } from "lucide-react";

import { Button } from "@/components/ui/button";
>>>>>>> e542f1ed
import { cn } from "@/lib/utils";

interface BlockNoteEditorProps {
  initialContent?: string;
  onChange?: (content: string) => void;
  placeholder?: string;
  readOnly?: boolean;
  onSave?: () => void | Promise<void>;
  autoSave?: boolean;
  autoSaveDelayMs?: number;
  className?: string;
}

const DEFAULT_AUTO_SAVE_DELAY = 2000;
<<<<<<< HEAD
const looksLikeHtml = (value: string) => /<[a-z][\s\S]*>/i.test(value);

type MarkdownAction =
  | "bold"
  | "italic"
  | "strike"
  | "heading"
  | "code"
  | "quote"
  | "link"
  | "image"
  | "unordered-list"
  | "ordered-list"
  | "task-list"
  | "table"
  | "hr";

const convertHtmlToMarkdown = (value: string, service: TurndownService | null) => {
  if (!value) {
    return "";
  }

  if (!looksLikeHtml(value) || !service) {
    return value;
  }

  try {
    return service.turndown(value);
  } catch (error) {
    console.warn("BlockNoteEditor: failed to convert HTML to Markdown", error);
    return value;
  }
};
=======

const sanitizeText = (value: string) =>
  value
    .replace(/<br\s*\/?>/gi, " ")
    .replace(/&nbsp;/gi, " ")
    .replace(/<[^>]*>/g, "")
    .trim();
>>>>>>> e542f1ed

const BlockNoteEditor = ({
  initialContent = "",
  onChange,
  placeholder = "Comece a escrever suas anotações...",
  readOnly = false,
  onSave,
  autoSave = true,
  autoSaveDelayMs = DEFAULT_AUTO_SAVE_DELAY,
  className,
}: BlockNoteEditorProps) => {
<<<<<<< HEAD
  const editorRef = useRef<HTMLTextAreaElement | null>(null);
  const turndownRef = useRef<TurndownService | null>(null);
  const saveTimeoutRef = useRef<ReturnType<typeof setTimeout> | null>(null);

  if (!turndownRef.current) {
    turndownRef.current = new TurndownService({
      headingStyle: "atx",
      codeBlockStyle: "fenced",
    });
  }

  const [value, setValue] = useState<string>(() => convertHtmlToMarkdown(initialContent ?? "", turndownRef.current));
=======
  const editorRef = useRef<HTMLDivElement | null>(null);
  const saveTimeoutRef = useRef<ReturnType<typeof setTimeout> | null>(null);
  const [html, setHtml] = useState<string>(initialContent ?? "");
>>>>>>> e542f1ed
  const [isFocused, setIsFocused] = useState(false);
  const [isSaving, setIsSaving] = useState(false);
  const [lastSavedAt, setLastSavedAt] = useState<Date | null>(null);
  const [hasInteracted, setHasInteracted] = useState(false);
<<<<<<< HEAD
  const [activeTab, setActiveTab] = useState<"write" | "preview">(() => (readOnly ? "preview" : "write"));

  const isContentEmpty = useMemo(() => (value ?? "").trim().length === 0, [value]);
=======

  const isContentEmpty = useMemo(() => sanitizeText(html).length === 0, [html]);
  const showPlaceholder = !readOnly && !isFocused && isContentEmpty;
>>>>>>> e542f1ed
  const canSave = Boolean(onSave) && !readOnly;

  const runSave = useCallback(async () => {
    if (!onSave) {
      return;
    }

    setIsSaving(true);
    try {
      await onSave();
      setLastSavedAt(new Date());
      setHasInteracted(false);
    } catch (error) {
      console.error("BlockNoteEditor auto-save failed", error);
    } finally {
      setIsSaving(false);
    }
  }, [onSave]);

  const scheduleSave = useCallback(() => {
    if (!autoSave || !onSave) {
      return;
    }

    if (saveTimeoutRef.current) {
      clearTimeout(saveTimeoutRef.current);
    }

    saveTimeoutRef.current = setTimeout(() => {
      runSave().catch(() => undefined);
      saveTimeoutRef.current = null;
    }, autoSaveDelayMs);
  }, [autoSave, autoSaveDelayMs, onSave, runSave]);

<<<<<<< HEAD
  const commitValue = useCallback(
    (nextValue: string) => {
      setValue(nextValue);
      onChange?.(nextValue);
      setLastSavedAt(null);
      setHasInteracted(true);
      scheduleSave();
    },
    [onChange, scheduleSave],
  );

  const applyFormatting = useCallback(
    (action: MarkdownAction) => {
      const textarea = editorRef.current;
      if (!textarea || readOnly) {
        return;
      }

      const { selectionStart, selectionEnd, value: currentValue } = textarea;
      const selectedText = currentValue.slice(selectionStart, selectionEnd);
      const before = currentValue.slice(0, selectionStart);
      const after = currentValue.slice(selectionEnd);

      const ensureSelection = (start: number, end: number) => {
        requestAnimationFrame(() => {
          textarea.focus();
          textarea.setSelectionRange(start, end);
        });
      };

      const pushValue = (updated: string, selectionStartIndex: number, selectionEndIndex: number) => {
        setValue(updated);
        onChange?.(updated);
        setLastSavedAt(null);
        setHasInteracted(true);
        scheduleSave();
        ensureSelection(selectionStartIndex, selectionEndIndex);
      };

      const defaultPlaceholder = {
        bold: "texto em negrito",
        italic: "texto em itálico",
        strike: "texto riscado",
        heading: "Título",
        code: "seu código",
        link: "texto do link",
        image: "descrição da imagem",
      } as const;

      switch (action) {
        case "bold": {
          const insertion = selectedText || defaultPlaceholder.bold;
          const updated = `${before}**${insertion}**${after}`;
          const start = selectionStart + 2;
          const end = start + insertion.length;
          pushValue(updated, start, end);
          break;
        }
        case "italic": {
          const insertion = selectedText || defaultPlaceholder.italic;
          const updated = `${before}*${insertion}*${after}`;
          const start = selectionStart + 1;
          const end = start + insertion.length;
          pushValue(updated, start, end);
          break;
        }
        case "strike": {
          const insertion = selectedText || defaultPlaceholder.strike;
          const updated = `${before}~~${insertion}~~${after}`;
          const start = selectionStart + 2;
          const end = start + insertion.length;
          pushValue(updated, start, end);
          break;
        }
        case "heading": {
          const insertion = (selectedText || defaultPlaceholder.heading)
            .split("\n")
            .map(line => line.replace(/^#{1,6}\s*/, ""))
            .map(line => `# ${line || defaultPlaceholder.heading}`)
            .join("\n");
          const updated = `${before}${insertion}${after}`;
          const start = before.length;
          const end = start + insertion.length;
          pushValue(updated, start, end);
          break;
        }
        case "code": {
          if (selectedText.includes("\n")) {
            const insertion = selectedText || defaultPlaceholder.code;
            const block = `\n\n\`\`\`\n${insertion}\n\`\`\`\n`;
            const updated = `${before}${block}${after}`;
            const start = before.length + 4;
            const end = start + insertion.length;
            pushValue(updated, start, end);
          } else {
            const insertion = selectedText || defaultPlaceholder.code;
            const updated = `${before}\`${insertion}\`${after}`;
            const start = selectionStart + 1;
            const end = start + insertion.length;
            pushValue(updated, start, end);
          }
          break;
        }
        case "quote": {
          const insertion = (selectedText || "Texto destacado")
            .split("\n")
            .map(line => line.replace(/^>\s?/, ""))
            .map(line => `> ${line || "Texto destacado"}`)
            .join("\n");
          const updated = `${before}${insertion}${after}`;
          const start = before.length;
          const end = start + insertion.length;
          pushValue(updated, start, end);
          break;
        }
        case "link": {
          const label = selectedText || defaultPlaceholder.link;
          const urlPlaceholder = "https://";
          const insertion = `[${label}](${urlPlaceholder})`;
          const updated = `${before}${insertion}${after}`;
          const urlStart = before.length + label.length + 3;
          const urlEnd = urlStart + urlPlaceholder.length;
          pushValue(updated, urlStart, urlEnd);
          break;
        }
        case "image": {
          const altText = selectedText || defaultPlaceholder.image;
          const urlPlaceholder = "https://";
          const insertion = `![${altText}](${urlPlaceholder})`;
          const updated = `${before}${insertion}${after}`;
          const urlStart = before.length + altText.length + 4;
          const urlEnd = urlStart + urlPlaceholder.length;
          pushValue(updated, urlStart, urlEnd);
          break;
        }
        case "unordered-list": {
          const insertion = (selectedText || "Item da lista")
            .split("\n")
            .map(line => line.replace(/^[-*+]\s+/, ""))
            .map(line => `- ${line || "Item da lista"}`)
            .join("\n");
          const updated = `${before}${insertion}${after}`;
          const start = before.length;
          const end = start + insertion.length;
          pushValue(updated, start, end);
          break;
        }
        case "ordered-list": {
          const insertion = (selectedText || "Item numerado")
            .split("\n")
            .map(line => line.replace(/^\d+[.)]\s+/, ""))
            .map((line, index) => `${index + 1}. ${line || "Item numerado"}`)
            .join("\n");
          const updated = `${before}${insertion}${after}`;
          const start = before.length;
          const end = start + insertion.length;
          pushValue(updated, start, end);
          break;
        }
        case "task-list": {
          const insertion = (selectedText || "Tarefa pendente")
            .split("\n")
            .map(line => line.replace(/^[-*+]\s+\[[xX\s]\]\s+/, ""))
            .map(line => `- [ ] ${line || "Tarefa pendente"}`)
            .join("\n");
          const updated = `${before}${insertion}${after}`;
          const start = before.length;
          const end = start + insertion.length;
          pushValue(updated, start, end);
          break;
        }
        case "table": {
          const tableTemplate = "| Coluna A | Coluna B |\n| -------- | -------- |\n| Valor 1  | Valor 2  |\n";
          const updated = `${before}${tableTemplate}${after}`;
          const start = before.length;
          const end = start + tableTemplate.length;
          pushValue(updated, start, end);
          break;
        }
        case "hr": {
          const hrTemplate = `${before}\n\n---\n\n${after}`;
          const start = before.length + 2;
          const end = start + 3;
          pushValue(hrTemplate, start, end);
          break;
        }
        default:
          break;
      }
    },
    [onChange, readOnly, scheduleSave],
  );

  const handleInput = useCallback(
    (event: ChangeEvent<HTMLTextAreaElement>) => {
      if (readOnly) {
        return;
      }
      commitValue(event.target.value);
    },
    [commitValue, readOnly],
  );
=======
  const handleInput = useCallback(() => {
    if (!editorRef.current) {
      return;
    }

    const nextValue = editorRef.current.innerHTML;
    setHtml(nextValue);
    onChange?.(nextValue);
    setLastSavedAt(null);
    setHasInteracted(true);
    scheduleSave();
  }, [onChange, scheduleSave]);
>>>>>>> e542f1ed

  const handleManualSave = useCallback(() => {
    if (!onSave) {
      return;
    }

    if (saveTimeoutRef.current) {
      clearTimeout(saveTimeoutRef.current);
      saveTimeoutRef.current = null;
    }

    runSave().catch(() => undefined);
  }, [onSave, runSave]);

  const handleKeyDown = useCallback(
<<<<<<< HEAD
    (event: KeyboardEvent<HTMLTextAreaElement>) => {
      if ((event.metaKey || event.ctrlKey) && event.key.toLowerCase() === "s") {
        event.preventDefault();
        handleManualSave();
        return;
      }

      if (readOnly) {
        return;
      }

      if ((event.metaKey || event.ctrlKey) && event.key.toLowerCase() === "b") {
        event.preventDefault();
        applyFormatting("bold");
      } else if ((event.metaKey || event.ctrlKey) && event.key.toLowerCase() === "i") {
        event.preventDefault();
        applyFormatting("italic");
      } else if ((event.metaKey || event.ctrlKey) && event.shiftKey && event.key.toLowerCase() === "x") {
        event.preventDefault();
        applyFormatting("strike");
      } else if ((event.metaKey || event.ctrlKey) && event.key.toLowerCase() === "k") {
        event.preventDefault();
        applyFormatting("link");
      } else if ((event.metaKey || event.ctrlKey) && event.shiftKey && event.key.toLowerCase() === "7") {
        event.preventDefault();
        applyFormatting("ordered-list");
      } else if ((event.metaKey || event.ctrlKey) && event.shiftKey && event.key.toLowerCase() === "8") {
        event.preventDefault();
        applyFormatting("unordered-list");
      } else if ((event.metaKey || event.ctrlKey) && event.shiftKey && event.key.toLowerCase() === "9") {
        event.preventDefault();
        applyFormatting("task-list");
      }
    },
    [applyFormatting, handleManualSave, readOnly],
=======
    (event: KeyboardEvent<HTMLDivElement>) => {
      if ((event.metaKey || event.ctrlKey) && event.key.toLowerCase() === "s") {
        event.preventDefault();
        handleManualSave();
      }
    },
    [handleManualSave],
>>>>>>> e542f1ed
  );

  useEffect(() => {
    return () => {
      if (saveTimeoutRef.current) {
        clearTimeout(saveTimeoutRef.current);
      }
    };
  }, []);

  useEffect(() => {
<<<<<<< HEAD
    const normalized = convertHtmlToMarkdown(initialContent ?? "", turndownRef.current);

    if (editorRef.current && editorRef.current.value !== normalized) {
      editorRef.current.value = normalized;
    }

    if (normalized !== value) {
      setValue(normalized);
      setLastSavedAt(null);
      setHasInteracted(false);
    }
  }, [initialContent, value]);

  useEffect(() => {
    setActiveTab(readOnly ? "preview" : "write");
  }, [readOnly]);

  const markdownComponents = useMemo<Components>(
    () => ({
      code({ inline, className, children, ...props }) {
        const match = /language-(\w+)/.exec(className || "");
        const content = String(children).replace(/\n$/, "");

        if (!inline && match) {
          return (
            <SyntaxHighlighter
              {...props}
              language={match[1]}
              style={oneDark}
              PreTag="div"
              customStyle={{
                margin: 0,
                borderRadius: "8px",
                fontSize: "14px",
                lineHeight: "1.6",
                padding: "16px",
              }}
              wrapLines
            >
              {content}
            </SyntaxHighlighter>
          );
        }

        return (
          <code
            className={cn(
              "rounded bg-muted px-1.5 py-0.5 font-mono text-xs text-foreground",
              className,
            )}
            {...props}
          >
            {children}
          </code>
        );
      },
      table({ className, ...props }) {
        return (
          <div className="overflow-x-auto">
            <table
              className={cn("w-full border border-border text-sm", className)}
              {...props}
            />
          </div>
        );
      },
      th({ className, ...props }) {
        return (
          <th
            className={cn("border border-border bg-muted px-3 py-2 text-left font-semibold", className)}
            {...props}
          />
        );
      },
      td({ className, ...props }) {
        return <td className={cn("border border-border px-3 py-2 align-top", className)} {...props} />;
      },
      a({ className, ...props }) {
        return (
          <a
            className={cn(
              "text-primary underline decoration-transparent underline-offset-4 transition hover:decoration-primary",
              className,
            )}
            target="_blank"
            rel="noopener noreferrer"
            {...props}
          />
        );
      },
    }),
    [],
  );
=======
    const normalized = initialContent ?? "";

    if (editorRef.current && editorRef.current.innerHTML !== normalized) {
      editorRef.current.innerHTML = normalized;
    }

    if (normalized !== html) {
      setHtml(normalized);
      setLastSavedAt(null);
      setHasInteracted(false);
    }
  }, [initialContent, html]);
>>>>>>> e542f1ed

  const statusMessage = useMemo(() => {
    if (!canSave) {
      return null;
    }

    if (isSaving) {
      return "Salvando...";
    }

    if (hasInteracted && lastSavedAt === null) {
<<<<<<< HEAD
      return autoSave ? "Alterações pendentes..." : "Clique em Salvar para guardar suas alterações.";
=======
      return autoSave
        ? "Alterações pendentes..."
        : "Clique em Salvar para guardar suas alterações.";
>>>>>>> e542f1ed
    }

    if (lastSavedAt) {
      return `Salvo às ${lastSavedAt.toLocaleTimeString()}`;
    }

    return autoSave ? "Alterações são salvas automaticamente." : "Use o botão para salvar suas alterações.";
  }, [autoSave, canSave, hasInteracted, isSaving, lastSavedAt]);

<<<<<<< HEAD
  const toolbar = (
    <div className="flex flex-wrap items-center gap-1 rounded-md border border-border bg-muted/40 p-1">
      <ToolbarButton
        icon={<Bold className="h-4 w-4" />}
        label="Negrito (Ctrl+B)"
        onClick={() => applyFormatting("bold")}
        disabled={readOnly}
      />
      <ToolbarButton
        icon={<Italic className="h-4 w-4" />}
        label="Itálico (Ctrl+I)"
        onClick={() => applyFormatting("italic")}
        disabled={readOnly}
      />
      <ToolbarButton
        icon={<Strikethrough className="h-4 w-4" />}
        label="Tachado (Ctrl+Shift+X)"
        onClick={() => applyFormatting("strike")}
        disabled={readOnly}
      />
      <div className="mx-1 hidden h-6 w-px bg-border sm:block" />
      <ToolbarButton
        icon={<Heading className="h-4 w-4" />}
        label="Título"
        onClick={() => applyFormatting("heading")}
        disabled={readOnly}
      />
      <ToolbarButton
        icon={<TextQuote className="h-4 w-4" />}
        label="Bloco de citação"
        onClick={() => applyFormatting("quote")}
        disabled={readOnly}
      />
      <ToolbarButton
        icon={<Code className="h-4 w-4" />}
        label="Código"
        onClick={() => applyFormatting("code")}
        disabled={readOnly}
      />
      <div className="mx-1 hidden h-6 w-px bg-border sm:block" />
      <ToolbarButton
        icon={<LinkIcon className="h-4 w-4" />}
        label="Link (Ctrl+K)"
        onClick={() => applyFormatting("link")}
        disabled={readOnly}
      />
      <ToolbarButton
        icon={<ImageIcon className="h-4 w-4" />}
        label="Imagem"
        onClick={() => applyFormatting("image")}
        disabled={readOnly}
      />
      <div className="mx-1 hidden h-6 w-px bg-border sm:block" />
      <ToolbarButton
        icon={<List className="h-4 w-4" />}
        label="Lista não ordenada (Ctrl+Shift+8)"
        onClick={() => applyFormatting("unordered-list")}
        disabled={readOnly}
      />
      <ToolbarButton
        icon={<ListOrdered className="h-4 w-4" />}
        label="Lista ordenada (Ctrl+Shift+7)"
        onClick={() => applyFormatting("ordered-list")}
        disabled={readOnly}
      />
      <ToolbarButton
        icon={<ListTodo className="h-4 w-4" />}
        label="Lista de tarefas (Ctrl+Shift+9)"
        onClick={() => applyFormatting("task-list")}
        disabled={readOnly}
      />
      <ToolbarButton
        icon={<Table className="h-4 w-4" />}
        label="Tabela"
        onClick={() => applyFormatting("table")}
        disabled={readOnly}
      />
      <ToolbarButton
        icon={<Minus className="h-4 w-4" />}
        label="Linha horizontal"
        onClick={() => applyFormatting("hr")}
        disabled={readOnly}
      />
    </div>
  );

=======
>>>>>>> e542f1ed
  return (
    <div className={cn("flex flex-col gap-3", className)}>
      {canSave && (
        <div className="flex items-center justify-between text-xs text-muted-foreground">
          <span>{statusMessage}</span>
          <Button
            size="sm"
            variant="outline"
            onClick={handleManualSave}
            disabled={isSaving}
            type="button"
          >
            <Save className="mr-2 h-4 w-4" />
            Salvar
          </Button>
        </div>
      )}

<<<<<<< HEAD
      {readOnly ? (
        <div className="rounded-lg border border-input bg-background px-4 py-3 text-sm">
          {isContentEmpty ? (
            <p className="text-muted-foreground">Nenhum conteúdo disponível.</p>
          ) : (
            <ReactMarkdown
              className="prose prose-sm dark:prose-invert max-w-none"
              remarkPlugins={[remarkGfm]}
              rehypePlugins={[rehypeRaw]}
              components={markdownComponents}
            >
              {value}
            </ReactMarkdown>
          )}
        </div>
      ) : (
        <Tabs value={activeTab} onValueChange={tab => setActiveTab(tab as "write" | "preview")}>
          <div className="flex flex-col gap-2 sm:flex-row sm:items-center sm:justify-between">
            <TabsList className="h-9">
              <TabsTrigger value="write">Escrever</TabsTrigger>
              <TabsTrigger value="preview">Pré-visualizar</TabsTrigger>
            </TabsList>
            {activeTab === "write" && toolbar}
          </div>
          <TabsContent value="write">
            <textarea
              ref={editorRef}
              value={value}
              onChange={handleInput}
              onFocus={() => setIsFocused(true)}
              onBlur={() => setIsFocused(false)}
              onKeyDown={handleKeyDown}
              placeholder={placeholder}
              spellCheck
              className={cn(
                "min-h-[400px] w-full resize-y rounded-lg border border-input bg-background px-4 py-3 font-mono text-sm leading-relaxed text-foreground shadow-sm transition focus-visible:outline-none focus-visible:ring-2 focus-visible:ring-primary/50 focus-visible:ring-offset-2",
                isFocused ? "ring-2 ring-primary/40" : "",
              )}
            />
          </TabsContent>
          <TabsContent value="preview">
            <div className="min-h-[400px] rounded-lg border border-dashed border-border bg-muted/40 px-4 py-3 text-sm">
              {isContentEmpty ? (
                <p className="text-muted-foreground">
                  Nada para pré-visualizar ainda. Escreva no editor para ver o resultado em Markdown.
                </p>
              ) : (
                <ReactMarkdown
                  className="prose prose-sm dark:prose-invert max-w-none"
                  remarkPlugins={[remarkGfm]}
                  rehypePlugins={[rehypeRaw]}
                  components={markdownComponents}
                >
                  {value}
                </ReactMarkdown>
              )}
            </div>
          </TabsContent>
        </Tabs>
      )}
    </div>
  );
};

interface ToolbarButtonProps {
  icon: ReactNode;
  label: string;
  onClick: () => void;
  disabled?: boolean;
}

const ToolbarButton = ({ icon, label, onClick, disabled }: ToolbarButtonProps) => (
  <Button
    type="button"
    variant="ghost"
    size="icon"
    className="h-8 w-8"
    onClick={onClick}
    disabled={disabled}
    title={label}
    aria-label={label}
  >
    {icon}
  </Button>
);
=======
      <div className="relative">
        <div
          ref={editorRef}
          role="textbox"
          aria-label="Editor de anotações"
          aria-multiline="true"
          tabIndex={readOnly ? -1 : 0}
          contentEditable={!readOnly}
          suppressContentEditableWarning
          className={cn(
            "min-h-[400px] w-full rounded-lg border border-input bg-background px-4 py-3 text-sm leading-relaxed text-foreground shadow-sm transition focus:outline-none focus-visible:ring-2 focus-visible:ring-primary/50 focus-visible:ring-offset-2",
            readOnly ? "cursor-default bg-muted/50" : "cursor-text hover:border-primary/40",
          )}
          onInput={handleInput}
          onFocus={() => setIsFocused(true)}
          onBlur={() => setIsFocused(false)}
          onKeyDown={handleKeyDown}
        />
        {showPlaceholder && (
          <span className="pointer-events-none absolute left-4 top-3 text-sm text-muted-foreground/70">
            {placeholder}
          </span>
        )}
      </div>
    </div>
  );
};
>>>>>>> e542f1ed

export default BlockNoteEditor;<|MERGE_RESOLUTION|>--- conflicted
+++ resolved
@@ -1,18 +1,14 @@
 import {
-<<<<<<< HEAD
   type ChangeEvent,
   type KeyboardEvent,
   type ReactNode,
-=======
-  type KeyboardEvent,
->>>>>>> e542f1ed
   useCallback,
   useEffect,
   useMemo,
   useRef,
   useState,
 } from "react";
-<<<<<<< HEAD
+
 import {
   Bold,
   Code,
@@ -38,11 +34,7 @@
 
 import { Button } from "@/components/ui/button";
 import { Tabs, TabsContent, TabsList, TabsTrigger } from "@/components/ui/tabs";
-=======
-import { Save } from "lucide-react";
-
-import { Button } from "@/components/ui/button";
->>>>>>> e542f1ed
+
 import { cn } from "@/lib/utils";
 
 interface BlockNoteEditorProps {
@@ -57,7 +49,7 @@
 }
 
 const DEFAULT_AUTO_SAVE_DELAY = 2000;
-<<<<<<< HEAD
+
 const looksLikeHtml = (value: string) => /<[a-z][\s\S]*>/i.test(value);
 
 type MarkdownAction =
@@ -91,15 +83,8 @@
     return value;
   }
 };
-=======
-
-const sanitizeText = (value: string) =>
-  value
-    .replace(/<br\s*\/?>/gi, " ")
-    .replace(/&nbsp;/gi, " ")
-    .replace(/<[^>]*>/g, "")
-    .trim();
->>>>>>> e542f1ed
+
+
 
 const BlockNoteEditor = ({
   initialContent = "",
@@ -111,7 +96,6 @@
   autoSaveDelayMs = DEFAULT_AUTO_SAVE_DELAY,
   className,
 }: BlockNoteEditorProps) => {
-<<<<<<< HEAD
   const editorRef = useRef<HTMLTextAreaElement | null>(null);
   const turndownRef = useRef<TurndownService | null>(null);
   const saveTimeoutRef = useRef<ReturnType<typeof setTimeout> | null>(null);
@@ -124,24 +108,15 @@
   }
 
   const [value, setValue] = useState<string>(() => convertHtmlToMarkdown(initialContent ?? "", turndownRef.current));
-=======
-  const editorRef = useRef<HTMLDivElement | null>(null);
-  const saveTimeoutRef = useRef<ReturnType<typeof setTimeout> | null>(null);
-  const [html, setHtml] = useState<string>(initialContent ?? "");
->>>>>>> e542f1ed
+
   const [isFocused, setIsFocused] = useState(false);
   const [isSaving, setIsSaving] = useState(false);
   const [lastSavedAt, setLastSavedAt] = useState<Date | null>(null);
   const [hasInteracted, setHasInteracted] = useState(false);
-<<<<<<< HEAD
   const [activeTab, setActiveTab] = useState<"write" | "preview">(() => (readOnly ? "preview" : "write"));
 
   const isContentEmpty = useMemo(() => (value ?? "").trim().length === 0, [value]);
-=======
-
-  const isContentEmpty = useMemo(() => sanitizeText(html).length === 0, [html]);
-  const showPlaceholder = !readOnly && !isFocused && isContentEmpty;
->>>>>>> e542f1ed
+
   const canSave = Boolean(onSave) && !readOnly;
 
   const runSave = useCallback(async () => {
@@ -176,7 +151,6 @@
     }, autoSaveDelayMs);
   }, [autoSave, autoSaveDelayMs, onSave, runSave]);
 
-<<<<<<< HEAD
   const commitValue = useCallback(
     (nextValue: string) => {
       setValue(nextValue);
@@ -379,20 +353,7 @@
     },
     [commitValue, readOnly],
   );
-=======
-  const handleInput = useCallback(() => {
-    if (!editorRef.current) {
-      return;
-    }
-
-    const nextValue = editorRef.current.innerHTML;
-    setHtml(nextValue);
-    onChange?.(nextValue);
-    setLastSavedAt(null);
-    setHasInteracted(true);
-    scheduleSave();
-  }, [onChange, scheduleSave]);
->>>>>>> e542f1ed
+
 
   const handleManualSave = useCallback(() => {
     if (!onSave) {
@@ -408,7 +369,6 @@
   }, [onSave, runSave]);
 
   const handleKeyDown = useCallback(
-<<<<<<< HEAD
     (event: KeyboardEvent<HTMLTextAreaElement>) => {
       if ((event.metaKey || event.ctrlKey) && event.key.toLowerCase() === "s") {
         event.preventDefault();
@@ -444,15 +404,7 @@
       }
     },
     [applyFormatting, handleManualSave, readOnly],
-=======
-    (event: KeyboardEvent<HTMLDivElement>) => {
-      if ((event.metaKey || event.ctrlKey) && event.key.toLowerCase() === "s") {
-        event.preventDefault();
-        handleManualSave();
-      }
-    },
-    [handleManualSave],
->>>>>>> e542f1ed
+
   );
 
   useEffect(() => {
@@ -464,7 +416,6 @@
   }, []);
 
   useEffect(() => {
-<<<<<<< HEAD
     const normalized = convertHtmlToMarkdown(initialContent ?? "", turndownRef.current);
 
     if (editorRef.current && editorRef.current.value !== normalized) {
@@ -558,20 +509,7 @@
     }),
     [],
   );
-=======
-    const normalized = initialContent ?? "";
-
-    if (editorRef.current && editorRef.current.innerHTML !== normalized) {
-      editorRef.current.innerHTML = normalized;
-    }
-
-    if (normalized !== html) {
-      setHtml(normalized);
-      setLastSavedAt(null);
-      setHasInteracted(false);
-    }
-  }, [initialContent, html]);
->>>>>>> e542f1ed
+
 
   const statusMessage = useMemo(() => {
     if (!canSave) {
@@ -583,13 +521,8 @@
     }
 
     if (hasInteracted && lastSavedAt === null) {
-<<<<<<< HEAD
       return autoSave ? "Alterações pendentes..." : "Clique em Salvar para guardar suas alterações.";
-=======
-      return autoSave
-        ? "Alterações pendentes..."
-        : "Clique em Salvar para guardar suas alterações.";
->>>>>>> e542f1ed
+
     }
 
     if (lastSavedAt) {
@@ -599,7 +532,6 @@
     return autoSave ? "Alterações são salvas automaticamente." : "Use o botão para salvar suas alterações.";
   }, [autoSave, canSave, hasInteracted, isSaving, lastSavedAt]);
 
-<<<<<<< HEAD
   const toolbar = (
     <div className="flex flex-wrap items-center gap-1 rounded-md border border-border bg-muted/40 p-1">
       <ToolbarButton
@@ -686,8 +618,7 @@
     </div>
   );
 
-=======
->>>>>>> e542f1ed
+
   return (
     <div className={cn("flex flex-col gap-3", className)}>
       {canSave && (
@@ -706,7 +637,6 @@
         </div>
       )}
 
-<<<<<<< HEAD
       {readOnly ? (
         <div className="rounded-lg border border-input bg-background px-4 py-3 text-sm">
           {isContentEmpty ? (
@@ -792,34 +722,6 @@
     {icon}
   </Button>
 );
-=======
-      <div className="relative">
-        <div
-          ref={editorRef}
-          role="textbox"
-          aria-label="Editor de anotações"
-          aria-multiline="true"
-          tabIndex={readOnly ? -1 : 0}
-          contentEditable={!readOnly}
-          suppressContentEditableWarning
-          className={cn(
-            "min-h-[400px] w-full rounded-lg border border-input bg-background px-4 py-3 text-sm leading-relaxed text-foreground shadow-sm transition focus:outline-none focus-visible:ring-2 focus-visible:ring-primary/50 focus-visible:ring-offset-2",
-            readOnly ? "cursor-default bg-muted/50" : "cursor-text hover:border-primary/40",
-          )}
-          onInput={handleInput}
-          onFocus={() => setIsFocused(true)}
-          onBlur={() => setIsFocused(false)}
-          onKeyDown={handleKeyDown}
-        />
-        {showPlaceholder && (
-          <span className="pointer-events-none absolute left-4 top-3 text-sm text-muted-foreground/70">
-            {placeholder}
-          </span>
-        )}
-      </div>
-    </div>
-  );
-};
->>>>>>> e542f1ed
+
 
 export default BlockNoteEditor;