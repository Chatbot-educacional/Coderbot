server {
  listen 80;
<<<<<<< HEAD
  server_name coderbot.space www.coderbot.space;
=======
  server_name _;
>>>>>>> 7dedd069
  client_max_body_size 20m;

  # CORS configuration (simplificado para evitar problemas com nginx)
  add_header 'Access-Control-Allow-Origin' '*' always;
  add_header 'Access-Control-Allow-Methods' 'GET, POST, PUT, DELETE, OPTIONS, PATCH' always;
  add_header 'Access-Control-Allow-Headers' 'DNT,User-Agent,X-Requested-With,If-Modified-Since,Cache-Control,Content-Type,Range,Authorization' always;
  add_header 'Access-Control-Expose-Headers' 'Content-Length,Content-Range' always;

  # Health check endpoint para debug  
  location /health {
    access_log off;
    add_header Content-Type text/plain;
    return 200 "healthy\n";
  }

  # Frontend
  location / {
    proxy_pass http://frontend:3000/;
    proxy_http_version 1.1;
    proxy_set_header Host $host;
    proxy_set_header X-Forwarded-For $proxy_add_x_forwarded_for;
    proxy_set_header X-Real-IP $remote_addr;
    proxy_set_header Upgrade $http_upgrade;
    proxy_set_header Connection "upgrade";
  }

  # Backend
  location /api/ {
    proxy_pass http://backend:8000/;
    proxy_http_version 1.1;
    proxy_set_header Host $host;
    proxy_set_header X-Forwarded-For $proxy_add_x_forwarded_for;
    proxy_set_header Upgrade $http_upgrade;
    proxy_set_header Connection "upgrade";
  }

  # PocketBase
  location /pb/ {
    proxy_pass http://pocketbase:8090/;
    proxy_http_version 1.1;
    proxy_set_header Host $host;
    proxy_set_header X-Forwarded-For $proxy_add_x_forwarded_for;
    proxy_set_header Upgrade $http_upgrade;
    proxy_set_header Connection "upgrade";
  }

<<<<<<< HEAD
  # Chatbot Teacher Dashboard
  location = /teacher {
    return 301 /teacher/;
  }

  location /teacher/ {
    proxy_pass http://chatbot-teacher:3000/;
    proxy_http_version 1.1;
    proxy_set_header Host $host;
    proxy_set_header X-Forwarded-For $proxy_add_x_forwarded_for;
    proxy_set_header Upgrade $http_upgrade;
    proxy_set_header Connection "upgrade";
  }
=======
  # Nota: Chatbot Teacher agora em repositório separado
>>>>>>> 7dedd069

  # Judge0 removido por padrão (evita falha quando o serviço não está ativo)
}<|MERGE_RESOLUTION|>--- conflicted
+++ resolved
@@ -1,10 +1,7 @@
 server {
   listen 80;
-<<<<<<< HEAD
   server_name coderbot.space www.coderbot.space;
-=======
-  server_name _;
->>>>>>> 7dedd069
+
   client_max_body_size 20m;
 
   # CORS configuration (simplificado para evitar problemas com nginx)
@@ -51,7 +48,6 @@
     proxy_set_header Connection "upgrade";
   }
 
-<<<<<<< HEAD
   # Chatbot Teacher Dashboard
   location = /teacher {
     return 301 /teacher/;
@@ -65,9 +61,7 @@
     proxy_set_header Upgrade $http_upgrade;
     proxy_set_header Connection "upgrade";
   }
-=======
-  # Nota: Chatbot Teacher agora em repositório separado
->>>>>>> 7dedd069
+
 
   # Judge0 removido por padrão (evita falha quando o serviço não está ativo)
 }