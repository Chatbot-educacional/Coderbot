import React from "react";

import "./Options.css";

// emojis: 📦 / 🔒 /➕➖✖️➗ /❓ /🔁 /📋

const Options = (props) => {
  const options = [
    {
      text: "1. Vetores (Arrays)",
      handler: props.actionProvider.handleExampleChoice,
      id: 1,
    },
    {
<<<<<<< HEAD
      text: "2. Funções ",
      handler: props.actionProvider.handleExampleChoice,
=======
      text: "2. Variáveis",
      handler: props.actionProvider.handleVariavelQuiz,
>>>>>>> 7b361864
      id: 2,
    }/*,
    {
      text: "3. Constantes",
      handler: props.actionProvider.handleConstantesQuiz,
      id: 3,
    },
    {
      text: "4. Expressões Aritméticas",
      handler: props.actionProvider.handleExpressoesAritmeticasQuiz,
      id: 4,
    },
    {
      text: "5. Estrutura Condicionais",
      handler: props.actionProvider.handleCondicionalQuiz,
      id: 5,
    },
    {
      text: "6. Laços de Repetição",
      handler: props.actionProvider.handleLacoRepeticao,
      id: 6,
    },
    {
      text: "7. Funções",
      handler: props.actionProvider.handleFuncoesQuiz,
      id: 7,
    },*/
  ];

  const buttonsMarkup = options.map((option) => (
    <button
      key={option.id}
      onClick={() => option.handler(option.id)}
      className="option-button"
    >
      {option.text}
    </button>
  ));

  return <div className="options-container">{buttonsMarkup}</div>;
};

export default Options;<|MERGE_RESOLUTION|>--- conflicted
+++ resolved
@@ -12,13 +12,8 @@
       id: 1,
     },
     {
-<<<<<<< HEAD
       text: "2. Funções ",
       handler: props.actionProvider.handleExampleChoice,
-=======
-      text: "2. Variáveis",
-      handler: props.actionProvider.handleVariavelQuiz,
->>>>>>> 7b361864
       id: 2,
     }/*,
     {
