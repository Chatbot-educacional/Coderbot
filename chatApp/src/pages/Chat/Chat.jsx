--- conflicted
+++ resolved
@@ -1,4 +1,3 @@
-<<<<<<< HEAD
 import React, { useEffect, useState } from 'react';
 import Chatbot from 'react-chatbot-kit';
 import config from './chatbot/config';
@@ -8,14 +7,12 @@
 import ActionProvider from './chatbot/ActionProvider.jsx';
 import ActionProvider1 from './chatbot/ActionProvider1.jsx';
 import ActionProvider2 from './chatbot/ActionProvider2.jsx';
-=======
 // import { useState } from 'react'
 import React, { useEffect, useRef } from 'react';
 import Chatbot from "react-chatbot-kit"
 import config from "./chatbot/config";
 import MessageParser from "./chatbot/MessageParser.jsx";
 import ActionProvider from "./chatbot/ActionProvider.jsx";
->>>>>>> 7b361864
 import './main.css';
 import { Link } from 'react-router-dom';
 import { NavLink } from 'react-router-dom';
@@ -39,24 +36,20 @@
 function Chat() {
   const { user } = useAuthValue();
   const { logout } = useAuthentication();
-<<<<<<< HEAD
+  const [clicked, setClicked] = React.useState(false);
+  const chatContainerRef = useRef(null);
+  const shouldScrollRef = useRef(true);
   const [selectedTopic, setSelectedTopic] = useState(null);
 
   useEffect(() => {
     setSelectedTopic(localStorage.getItem('turmaEscolhida'));
   }, []);
-=======
-  const [clicked, setClicked] = React.useState(false);
-  const chatContainerRef = useRef(null);
-  const shouldScrollRef = useRef(true);
->>>>>>> 7b361864
 
   const handleTopicSelect = (topic) => {
     setSelectedTopic(topic);
     localStorage.setItem('turmaEscolhida', topic);
   };
 
-<<<<<<< HEAD
   return (
     <div className="div-container-chat">
       {!selectedTopic ? (
@@ -89,7 +82,6 @@
       )}
     </div>
   );
-=======
   // useEffect(() => {
   //   const chatContainer = chatContainerRef.current;
 
@@ -156,7 +148,6 @@
           </div>
         </div>
     );
->>>>>>> 7b361864
 }
 
 export default Chat;