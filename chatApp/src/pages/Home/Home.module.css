@import url('https://fonts.googleapis.com/css2?family=Inter+Tight:wght@200;300;400;500;600;700;800;900&family=Inter:wght@300;400;500;600;700;800;900&display=swap');
*{
	font-family: 'Inter', sans-serif;
}

:root {
  --color_gradient1: #928CFD;
  --color_gradient2: #CBC9F3;
}

.homeContainer { /* tem todos dentro body*/
  width: 100%;
  position: relative;
  overflow: hidden;
  display: flex;
  flex-direction: column;
  align-items: center;
  justify-content: center;
  background-color: transparent; 
  /* overflow: hidden; */
}

.content {
  display: flex;
  flex-direction: column;
  margin: 0;
  width: 100%;
  height: 100vh;
  position: relative;
  padding: 100px;
  /* background-color: #161616; */
  background: linear-gradient(45deg,#161616 44.77349156449804%,#0a0240 100%);
  /* background-image: linear-gradient(45deg, #161616 60%, #0A0240 100%); */
  justify-content: center;
  align-content: center;
  align-items: center;
  display: flex;
  flex: none;
  flex-direction: column;
  flex-wrap: nowrap;
  gap: 40px;
}

.content h1{
  height: 300px;
  margin-top: -80px;
  text-align: center;
<<<<<<< HEAD
  font-size: 190px;
=======
  font-size: 250px;
>>>>>>> 7b361864
  /* font-size: 100%; */
  font-weight: 600;
  letter-spacing: -0.07em;
  background: -webkit-linear-gradient( var(--color_gradient2), var(--color_gradient1));
  -webkit-background-clip: text;
  -webkit-text-fill-color: transparent;
}

.content p{
  width: 600px;
  color: #b8b8b8;
  font-size: 22px;
  text-align: center;
  font-weight: 500;
  margin: 0;
}

.content span {
  color: #FFFFFF;
}

.content .home_image{
  position: relative;
}

.home_image img {
  position: absolute;
  width: 1100px;
  height: 1000px;
  top: 300px;
  right: -460px;
  z-index: 5;
  /* user-select: none; */
}

.home_image .home_image2 {
  width: 1100px;
  height: 1000px;
  position: absolute;
  top: -450px;
  left: -580px;
}

/* @keyframes animate{
  from {
    transform
  }

  to {

  }
} */

.sub_content {
  align-content: center;
  align-items: center;
  background-color: #161616;
  display: flex;
  flex: none;
  flex-direction: column;
  flex-wrap: nowrap;
  gap: 0px;
  height: min-content;
  justify-content: center;
  overflow: hidden;
  padding: 110px 50px 200px;
  position: relative;
  width: 100%;
}

.sub_content h2{
  color: rgb(203, 201, 243);
  font-size: 26px;
  font-weight: 500;
  letter-spacing: -0.5px;
  line-height: 1.5em;
  text-align: center;
  margin-inline-start: 0px;
  margin-inline-end: 0px;
}

.sub_content .texts {
  align-content: center;
  align-items: center;
  display: flex;
  flex: none;
  flex-direction: column;
  flex-wrap: nowrap;
  gap: 0px;
  height: min-content;
  justify-content: center;
  overflow: hidden;
  padding: 140px 0 80px;
  position: relative;
  width: 100%;
}

.sub_content .texts h1{
  outline: none;
    display: flex;
    flex-direction: column;
    justify-content: flex-start;
    flex-shrink: 0;
    opacity: 1;
    transform: perspective(1200px);
    font-weight: 400;
    text-align: center;
    color: rgb(201, 212, 242);
    text-transform: capitalize;
}

.texts span {
  letter-spacing: -0.05em;
  line-height: -0.9em;
  height: 140px;
  font-size: 152px;

  /* animation-range: cover 0% cover 50%; */
}

/* .sub_content .texts h1{
  animation: appear 2s ease-in-out forwards;
  animation-timeline: view();
  animation-range: cover 0% cover 50%;
} */

.texts .spantext{
  color: #FFFFFF;
}

.texts_button {
  align-content: center;
  align-items: center;
  display: flex;
  flex: none;
  flex-direction: row;
  flex-wrap: nowrap;
  gap: 15px;
  height: min-content;
  justify-content: center;
  overflow: visible;
  padding: 0;
  position: relative;
  width: min-content;
  margin-top: 50px;
}

.texts_button h2{
  position: relative;
  width: 390px;
  height: auto;
  font-size: 24px;
  font-weight: 500;
  letter-spacing: -0.5px;
  line-height: 1.5em;
  text-align: center;
  color: rgb(186, 186, 186);

  animation-name: reveal;
  animation-fill-mode: both;
  animation-duration: 1ms;
  animation-timeline: view(inline);
  /* animation-range: cover 0% cover 50%; */
  animation-timing-function: linear;
}

@keyframes reveal {
  from {
    opacity: 0;
    /* transform: -100vw 0; */
  }

  to {
    opacity: 1;
    /* transform: 0 0; */
  }
}



.texts_button .startbutton2 {
  align-content: center;
  align-items: center;
  background: linear-gradient(180deg,#CBC9F3 0%,var(--token-36bb6b2f-af10-4119-b447-780ada71a3a7, #5c7cff) 100%);
  border-radius: 66px;
  box-shadow: 0 0.7065919983928324px 0.7065919983928324px -0.625px #00000026, 0 1.8065619053231785px 1.8065619053231785px -1.25px #00000025, 0 3.6217592146567767px 3.6217592146567767px -1.875px #00000023, 0 6.8655999097303715px 6.8655999097303715px -2.5px #00000020, 0 13.646761411524492px 13.646761411524492px -3.125px #0000001b, 0 30px 30px -3.75px #0000000d;
  display: flex;
  flex: none;
  flex-direction: row;
  flex-wrap: nowrap;
  gap: 10px;
  height: min-content;
  justify-content: center;
  overflow: visible;
  padding: 42px 73px;
  width: min-content;
  z-index: 1;
  color: #FFFFFF;
}

.texts_button .startbutton2 p{
  font-size: 24px;
  font-weight: 500;
  text-align: center;
  color: rgb(255, 255, 255);
}

.description {
  font-size: 1.5rem;
  color: white;
  margin-bottom: 4rem;
  margin-top: 0.5em;
}

.startButton {
  width: fit-content;
  height: auto;
  margin: 0;
  padding: 24px 42px 24px 42px;
  text-align: center;
  transition: 0.5s;
  background-size: 200% auto;
  border-radius: 40px;
  font-size: 16px;
  font-weight: 600;
  background-image: linear-gradient( #CBC9F3, #928CFD 51%);
  cursor: pointer;
  user-select: none;
  -webkit-user-select: none;
  touch-action: manipulation;
  min-height: 3rem;
  white-space: nowrap;
  color: #161616;
}

.startButton:hover {
  background-position: right center;
  color: #fff;
  text-decoration: none;
}

.startButton:active {
  transform: scale(0.95);
}

.exampleContainer {
  display: flex;
  flex-direction: column;
  align-items: center;
  margin-top: 9rem;
  margin-bottom: 20px;
}

.titleExem {
  font-size: 2.5rem;
  color: rgba(0, 0, 0, 0.795);
  margin-bottom: 1rem;
}

.divParagrafos {
  border: 1px solid #ccc;
  width: 65.5vw; /* rever */
  padding: 20px;
  justify-content: space-between;
}

.divParagrafos p{
  padding: 20px;
}

.pExem {
  float: left;
  width: 50%;
  box-sizing: border-box;
  text-align: left;
  text-align: justify;
}

.pExem2 {
  float: right;
  text-align: left;
  text-align: justify;
  width: 50%;
  box-sizing: border-box;
}

.strongPara1 {
  color: black;
  display: flex;
  justify-content: center;
  align-items: center; 
  height: 100%;
  margin-bottom: 20px;
  font-weight: 380;
  font-size: 20px;
}

.strongPara2 {
  color: black;
  display: flex;
  justify-content: center;
  align-items: center;
  height: 100%;
  font-weight: 380;
  font-size: 20px;
}

.strongLi {
  color: rgb(20, 89, 136);
  font-weight: 450;
}

.exampleImages {
  display: flex;
  justify-content: center;
  align-items: center;
  margin-top: 1rem;
}

.example {
  text-align: center;
  margin: 0 1rem;
}

.exampleImage {
  width: 600px;
  height: 500px;
}

.exampleTitle {
  font-size: 1.5rem;
  color: rgba(0, 0, 0, 0.650);
  margin: 0.5rem 0;
}

.exampleDescription {
  font-size: 1rem;
  color: gray;
}

/* .backgroundSession {
  background-image: url('../../assets/5.jpg');
  background-size: cover;
  background-position: center;
  background-attachment: fixed;
  width: 100%;
  height: 40vh;
  opacity: none;
  position: relative;
  bottom: 0; 
  left: 0;
  z-index: -2;
}

.sessionContent {
  display: flex;
  align-items: center;
  justify-content: center;
  height: 100%;
} */

.sessionTitle {
  font-size: 3.5rem;
  color: white;
  text-align: center;
  padding: 1rem;
  background-color: rgba(128, 128, 128, 0.171);
  border-radius: 50px;
}

.lastContainer {
  /* justify-content: flex-start; */
  /* overflow: hidden; */
  margin-top: 3vh;
  text-align: center;
  align-content: center;
  align-items: center;
  padding: 132px 0 100px 0;
  width: 100%;
  max-width: 1000px;
}

.titleContainer {
  align-content: center;
    align-items: center;
    display: flex;
    flex: none;
    flex-direction: column;
    flex-wrap: nowrap;
    gap: 0px;
    height: min-content;
    justify-content: center;
    overflow: hidden;
    padding: 0;
    position: relative;
    width: 100%;
}

.titleContainer span {
  font-size: 24px;
  background-image: linear-gradient(0deg, var(--token-d3b3556d-a2ec-474d-bdcb-9cb33996210d, rgb(236, 233, 255)) -215.13735512208902%, hsl(228, 100%, 57%) 100%);
  -webkit-background-clip: text;
  -webkit-text-fill-color: transparent;
  font-weight: 500;
  letter-spacing: -0.045em;
  text-align: center;
}

.titleContainer h2 {
  font-size: 62px;
  font-weight: 600;
  letter-spacing: -0.045em;
  text-align: center;
  color: rgb(39, 39, 39);
}

.itens {
  align-content: center;
  align-items: center;
  display: flex;
  flex: none;
  flex-direction: column;
  flex-wrap: nowrap;
  gap: 40px;
  height: min-content;
  justify-content: center;
  min-height: 800px;
  overflow: hidden;
  padding: 60px 0;
  position: relative;
  width: 100%;
  max-width: 1000px;
}

.componenteImagemTexto {
  align-content: center;
  align-items: center;
  border-radius: 40px;
  display: flex;
  flex: none;
  flex-direction: row;
  flex-wrap: nowrap;
  gap: 10px;
  height: min-content;
  justify-content: center;
  overflow: hidden;
  padding: 40px;
  position: relative;
  width: 100%;
  border: 1px solid #8a8a8a;
}

.imagemContainer {
  align-content: center;
  align-items: center;
  border-radius: 20px;
  display: flex;
  flex: none;
  flex-direction: row;
  flex-wrap: nowrap;
  gap: 10px;
  height: 230px;
  justify-content: flex-start;
  min-height: 180px;
  overflow: hidden;
  padding: 0;
  position: relative;
  width: 387px;
}

.imagemContainer img {
  max-width: 100%;
  max-height: 100%;
  display: block;
  width: 100%;
  height: 100%;
  border-radius: 20px;
  object-position: center;
  object-fit: cover;
  image-rendering: auto;

}

.infoContainer {
  align-content: center;
  align-items: center;
  align-self: stretch;
  display: flex;
  flex: 1 0 0px;
  flex-direction: column;
  flex-wrap: nowrap;
  gap: 20px;
  height: auto;
  justify-content: center;
  overflow: hidden;
  padding: 24px 32px;
  position: relative;
  width: 1px;
}

.infoContainer .itemTitle {
  width: 100%;
  outline: none;
  display: flex;
  flex-direction: column;
  justify-content: flex-start;
  flex-shrink: 0;
  transform: none;
}

.infoContainer .itemDesc {
  width: 100%;
  outline: none;
  display: flex;
  flex-direction: column;
  justify-content: flex-start;
  flex-shrink: 0;
  transform: none;
}

.infoContainer .itemTitle h2{
  font-size: 38px;
  font-weight: 700;
  line-height: 40px;
  letter-spacing: -2.1px;
  text-align: left;
  background-image: linear-gradient(0deg, rgb(0, 0, 0) 0%, rgb(69, 69, 69) 100%);
  -webkit-background-clip: text;
  -webkit-text-fill-color: transparent;
}

.infoContainer .itemDesc p{
  font-size: 24px;
  font-weight: 500;
  letter-spacing: -0.5px;
  line-height: 1.5em;
  text-align: left;
  color: rgb(94, 94, 94);
}

.textoContainer {
  max-width: 600px;
}

.numeroContainer {
  align-content: flex-start;
  align-items: flex-start;
  align-self: stretch;
  display: flex;
  flex: none;
  flex-direction: row;
  flex-wrap: nowrap;
  gap: 10px;
  height: auto;
  justify-content: center;
  overflow: hidden;
  padding: 0;
  position: relative;
  width: min-content;
}

.numeroContainer .circle_num {
  align-content: center;
  align-items: center;
  background-color: #c0bdff;
  border-radius: 50px;
  display: flex;
  flex: none;
  flex-direction: column;
  flex-wrap: nowrap;
  gap: 10px;
  height: min-content;
  justify-content: flex-start;
  overflow: hidden;
  padding: 12px 14px 16px 14px;
  position: relative;
  width: min-content;
}

.numeroContainer .circle_num h2 {
  top: 0;
  line-height: 36px;
  /* height: 38px; */
  font-family: "Inter", "Inter Placeholder", sans-serif;
  font-size: 30px;
  font-weight: 700;
  letter-spacing: -0.045em;
  text-align: center;
  color: rgb(22, 22, 22);
}

.finalContainer {
  align-content: center;
  align-items: center;
  background-color: #161616;
  display: flex;
  flex: none;
  flex-direction: column;
  flex-wrap: nowrap;
  gap: 19px;
  height: 100vh;
  justify-content: center;
  overflow: visible;
  padding: 110px 150px 110px;
  position: relative;
  width: 100%;
}

.finalContainer .contentTexts {
  align-content: flex-start;
  align-items: flex-start;
  display: flex;
  flex: none;
  flex-direction: column;
  flex-wrap: nowrap;
  gap: 56px;
  height: min-content;
  justify-content: center;
  overflow: hidden;
  padding: 0;
  position: relative;
  width: 100%;
}

.finalContainer .contentTexts .primaryText{
  align-content: center;
  align-items: center;
  display: flex;
  flex: none;
  flex-direction: row;
  flex-wrap: nowrap;
  height: 93px;
  justify-content: space-between;
  overflow: hidden;
  padding: 0;
  position: relative;
  width: 100%;
}

.finalContainer .contentTexts .secondText {
  outline: none;
  display: flex;
  flex-direction: column;
  justify-content: flex-start;
  flex-shrink: 0;
  transform: none;
}

.primaryText h2{
  font-size: 20px;
  font-weight: 500;
  letter-spacing: 0.17em;
  line-height: 0.7em;
  text-align: left;
  color: rgb(255, 255, 255);
  text-transform: uppercase;
}

.secondText h2{
  font-size: 47px;
  font-weight: 600;
  letter-spacing: -0.2em;
  line-height: 2.5em;
  text-align: left;
  color: rgb(255, 255, 255);
  text-transform: uppercase;
}

.secondText span{
  font-size: 210px;
}

.circleBottom {
  align-content: center;
  align-items: center;
  aspect-ratio: 1 / 1;
  background: linear-gradient(180deg,#CBC9F3 0%,var(--token-36bb6b2f-af10-4119-b447-780ada71a3a7, #5c7cff) 100%);
  border-radius: 150px;
  display: flex;
  flex: none;
  flex-direction: row;
  flex-wrap: nowrap;
  gap: 10px;
  justify-content: center;
  left: 703px;
  overflow: visible;
  padding: 24px;
  position: absolute;
  top: 40%;
  transform: translateY(-50%);
  width: 238px;
  z-index: 1;
}

.circleBottom .iconOnBottom {
  flex: none;
  height: 52px;
  position: relative;
  width: 52px;
}

.iconOnBottom svg {
  user-select: none;
  font-size: 52px;
  width: 100%;
  height: 100%;
  /* display: inline-block; */
  fill: rgb(0, 0, 0);
  color: rgb(0, 0, 0);
  /* flex-shrink: 0; */
}

@media(max-width: 809px){
  .itens{
    padding-left: 20px;
    padding-right: 20px;
  }
  .componenteImagemTexto{
    border-radius: 20px;
    flex-direction: column;
    padding: 0 0 24px;
  }

  .imagemContainer{
    flex-direction: column;
    /* height: 180px; */
    width: 100%;
  }

  .infoContainer{
    align-self: unset;
    flex: none;
    gap: 10px;
    height: min-content;
    width: 100%;
  }

  .numeroContainer{
    align-content: center;
    align-items: center;
    align-self: unset;
    height: min-content;
    width: 64px;
  }

  .sub_content{
    padding: 24px;
  }

  .sub_content span{
    font-size: 3em;
    height: 100px;
    width: 100% relative;
  }

  .texts_button{
    flex-direction: column;
    gap: 30px;
    width: 100%;
    margin: 0;
    margin-bottom: 46px;
  }
}<|MERGE_RESOLUTION|>--- conflicted
+++ resolved
@@ -45,11 +45,7 @@
   height: 300px;
   margin-top: -80px;
   text-align: center;
-<<<<<<< HEAD
-  font-size: 190px;
-=======
   font-size: 250px;
->>>>>>> 7b361864
   /* font-size: 100%; */
   font-weight: 600;
   letter-spacing: -0.07em;
