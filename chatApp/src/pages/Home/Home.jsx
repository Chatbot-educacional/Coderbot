--- conflicted
+++ resolved
@@ -37,11 +37,7 @@
       </div>
       <div className={styles.content}>
         <h1 className={styles.title} data-aos="zoom-out" data-aos-duration="1500">CoderBot</h1>
-<<<<<<< HEAD
-        <p className={styles.description} data-aos="zoom-out" data-aos-duration="1500" data-aos-delay="250">Desperte o potencial dos programadores do futuro com o CoderBot - <span>A chave para o sucesso.</span></p>
-=======
         <p className={styles.description} data-aos="zoom-out" data-aos-duration="1500" data-aos-delay="250">Desperte o potencial dos programadores do futuro com o WeBot - <span>A chave para o sucesso.</span></p>
->>>>>>> 7b361864
         <Link to="/chat" className={styles.startButton} data-aos="zoom-out" data-aos-duration="1500" data-aos-delay="350">Iniciar</Link>
       </div>
 
