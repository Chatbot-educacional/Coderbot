--- conflicted
+++ resolved
@@ -1,15 +1,17 @@
 import { NavLink } from "react-router-dom"
-<<<<<<< HEAD
 
 import { useAuthentication } from "../../hooks/useAuthentication";
 
 import { useAuthValue } from "../../context/AuthContext";
 
-=======
->>>>>>> 56fe99ca
 import styles from './Navbar.module.css';
 import { Component } from "react";
 
+const Navbar = () => {
+  const { user } = useAuthValue();
+  const { logout } = useAuthentication();
+
+  return (
 class Navbar extends Component{
 
     state ={clicked : false}; /*verifica se clicou no menu do mobile*/
@@ -17,84 +19,50 @@
         this.setState({clicked: !this.state.clicked})
     }
 
-<<<<<<< HEAD
-const Navbar = () => {
-  const { user } = useAuthValue();
-  const { logout } = useAuthentication();
-
-  return (
-=======
     render() {
     return (
->>>>>>> 56fe99ca
     <nav className={styles.navbar}>
         <NavLink to="/" className={styles.brand}>
             Chat <span>Bot</span>
         </NavLink>
-<<<<<<< HEAD
-        <ul className={styles.links_list}>
-            <li>
-                <NavLink to="/" className={({isActive}) => (isActive ? styles.active : '')}>Home</NavLink>
-            </li>
+            <ul className={`${styles.links_list} ${this.state.clicked ? styles.active : ''}`}>
+                <li>
+                    <NavLink to="/" className={({isActive}) => (isActive ? styles.active : '')}>Home</NavLink>
+                </li>
             {user && (
                 <>
                     <li>
                     <NavLink to="/chat" className={({isActive}) => (isActive ? styles.active : '')}>Chat</NavLink>
-                    </li>
+                </li>
                 </>
             )}
             <li>
-                <NavLink to="/about" className={({isActive}) => (isActive ? styles.active : '')}>Sobre</NavLink>
             </li>
+                    <NavLink to="/about" className={({isActive}) => (isActive ? styles.active : '')}>Sobre</NavLink>
             <li>
-                <NavLink to="/contact" className={({isActive}) => (isActive ? styles.active : '')}>Contato</NavLink>
             </li>
+                    <NavLink to="/contact" className={({isActive}) => (isActive ? styles.active : '')}>Contato</NavLink>
         </ul>
         <ul className={styles.links_list_right}>
         {!user && (
             <>
+            </>
+        )}
                 <li>
                     <NavLink to="/login" className={({isActive}) => (isActive ? styles.active : '')}>Entrar</NavLink>
                 </li>
                 <li>
                     <NavLink to="/register" className={({isActive}) => (isActive ? styles.active : '')}>Cadastrar</NavLink>
                 </li>
-            </>
-        )}
             {user && (
                 <li>
                     <NavLink onClick={logout} className={({isActive}) => (isActive ? styles.active : '')}>Sair</NavLink>
                 </li>
             )}
         </ul>
-=======
-            <ul className={`${styles.links_list} ${this.state.clicked ? styles.active : ''}`}>
-                <li>
-                    <NavLink to="/" className={({isActive}) => (isActive ? styles.active : '')}>Home</NavLink>
-                </li>
-                <li>
-                    <NavLink to="/chat" className={({isActive}) => (isActive ? styles.active : '')}>Chat</NavLink>
-                </li>
-                <li>
-                    <NavLink to="/about" className={({isActive}) => (isActive ? styles.active : '')}>Sobre</NavLink>
-                </li>
-                <li>
-                    <NavLink to="/contact" className={({isActive}) => (isActive ? styles.active : '')}>Contato</NavLink>
-                </li>
-            </ul>
-            <ul className={styles.links_list_right}>
-                <li>
-                    <NavLink to="/login" className={({isActive}) => (isActive ? styles.active : '')}>Entrar</NavLink>
-                </li>
-                <li>
-                    <NavLink to="/register" className={({isActive}) => (isActive ? styles.active : '')}>Cadastrar</NavLink>
-                </li>
-            </ul>
         <div className={styles.mobile} onClick={this.handleClick}>
             <i id="bar" className={this.state.clicked ? "fas fa-times" : "fas fa-bars"}></i>
         </div>
-
->>>>>>> 56fe99ca
     </nav>
   )
 }
